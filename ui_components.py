--- conflicted
+++ resolved
@@ -41,47 +41,25 @@
 os.makedirs(EXTRACTED_DATA_DIR, exist_ok=True)
 # Global variables
 COMBINED_ICON_MAP = {
-<<<<<<< HEAD
     aliases.CANONICAL_OPENNESS_OPEN_OPEN_WEIGHTS: {
-        aliases.CANONICAL_TOOL_USAGE_STANDARD: "assets/os-ow-standard.svg",        # Bright pink star
-        aliases.CANONICAL_TOOL_USAGE_CUSTOM_INTERFACE: "assets/os-ow-equivalent.svg",    # Bright pink diamond
-        aliases.CANONICAL_TOOL_USAGE_FULLY_CUSTOM: "assets/os-ow-custom.svg",            # Bright pink triangle
+        aliases.CANONICAL_TOOL_USAGE_STANDARD: "assets/os-ow-standard.svg",
+        aliases.CANONICAL_TOOL_USAGE_CUSTOM_INTERFACE: "assets/os-ow-equivalent.svg",
+        aliases.CANONICAL_TOOL_USAGE_FULLY_CUSTOM: "assets/os-ow-custom.svg",
     },
     aliases.CANONICAL_OPENNESS_OPEN_CLOSED_WEIGHTS: {
-        aliases.CANONICAL_TOOL_USAGE_STANDARD: "assets/os-standard.svg",        # Orange/pink star
-        aliases.CANONICAL_TOOL_USAGE_CUSTOM_INTERFACE: "assets/os-equivalent.svg",    # Orange/pink diamond
-        aliases.CANONICAL_TOOL_USAGE_FULLY_CUSTOM: "assets/os-custom.svg",            # Orange/pink triangle
+        aliases.CANONICAL_TOOL_USAGE_STANDARD: "assets/os-standard.svg",
+        aliases.CANONICAL_TOOL_USAGE_CUSTOM_INTERFACE: "assets/os-equivalent.svg",
+        aliases.CANONICAL_TOOL_USAGE_FULLY_CUSTOM: "assets/os-custom.svg",
     },
     aliases.CANONICAL_OPENNESS_CLOSED_API_AVAILABLE: {
-        aliases.CANONICAL_TOOL_USAGE_STANDARD: "assets/api-standard.svg",       # Yellow/pink star
-        aliases.CANONICAL_TOOL_USAGE_CUSTOM_INTERFACE: "assets/api-equivalent.svg",   # Yellow/pink diamond
-        aliases.CANONICAL_TOOL_USAGE_FULLY_CUSTOM: "assets/api-custom.svg",           # Yellow/pink triangle
+        aliases.CANONICAL_TOOL_USAGE_STANDARD: "assets/api-standard.svg",
+        aliases.CANONICAL_TOOL_USAGE_CUSTOM_INTERFACE: "assets/api-equivalent.svg",
+        aliases.CANONICAL_TOOL_USAGE_FULLY_CUSTOM: "assets/api-custom.svg",
     },
     aliases.CANONICAL_OPENNESS_CLOSED_UI_ONLY: {
-        aliases.CANONICAL_TOOL_USAGE_STANDARD: "assets/c-standard.svg",        # Hollow pink star
-        aliases.CANONICAL_TOOL_USAGE_CUSTOM_INTERFACE: "assets/c-equivalent.svg",    # Hollow pink diamond
-        aliases.CANONICAL_TOOL_USAGE_FULLY_CUSTOM: "assets/c-custom.svg",            # Hollow pink triangle
-=======
-    "Open Source + Open Weights": {
-        "Standard": "assets/os-ow-standard.svg",
-        "Custom with Standard Search": "assets/os-ow-equivalent.svg",
-        "Custom": "assets/os-ow-custom.svg",
-    },
-    "Open Source": {
-        "Standard": "assets/os-standard.svg",
-        "Custom with Standard Search": "assets/os-equivalent.svg",
-        "Fully Custom": "assets/os-custom.svg",
-    },
-    "API Available": {
-        "Standard": "assets/api-standard.svg",
-        "Custom with Standard Search": "assets/api-equivalent.svg",
-        "Fully Custom": "assets/api-custom.svg",
-    },
-    "Closed": {
-        "Standard": "assets/c-standard.svg",
-        "Equivalent": "assets/c-equivalent.svg",
-        "Fully Custom": "assets/c-custom.svg",
->>>>>>> 1e64d2b6
+        aliases.CANONICAL_TOOL_USAGE_STANDARD: "assets/c-standard.svg",
+        aliases.CANONICAL_TOOL_USAGE_CUSTOM_INTERFACE: "assets/c-equivalent.svg",
+        aliases.CANONICAL_TOOL_USAGE_FULLY_CUSTOM: "assets/c-custom.svg",
     }
 }
 
