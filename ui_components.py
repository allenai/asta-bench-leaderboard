--- conflicted
+++ resolved
@@ -164,15 +164,6 @@
     """
     Generates the inner HTML for the Agent Openness tooltip card,
     """
-<<<<<<< HEAD
-=======
-    descriptions = {
-        aliases.CANONICAL_OPENNESS_OPEN_SOURCE_OPEN_WEIGHTS: "Both code and ML models are open",
-        aliases.CANONICAL_OPENNESS_OPEN_SOURCE_CLOSED_WEIGHTS: "Code is open but uses an ML model with closed-weights",
-        aliases.CANONICAL_OPENNESS_CLOSED_API_AVAILABLE: "No access to code; API access only",
-        aliases.CANONICAL_OPENNESS_CLOSED_UI_ONLY: "No access to code or API; UI  access only",
-    }
->>>>>>> 8f044f35
     html_items = []
     for name, info in OPENNESS_SVG_MAP.items():
         uri = get_svg_as_data_uri(info["path"])
@@ -210,14 +201,6 @@
 
 def build_tooling_tooltip_content() -> str:
     """Generates the inner HTML for the Agent Tooling tooltip card."""
-<<<<<<< HEAD
-=======
-    descriptions = {
-        aliases.CANONICAL_TOOL_USAGE_STANDARD: "Uses only predefined tools from the evaluation environment (as defined in Inspect's state.tools).",
-        aliases.CANONICAL_TOOL_USAGE_CUSTOM_INTERFACE: "Custom tools for accessing an equivalent underlying environment:",
-        aliases.CANONICAL_TOOL_USAGE_FULLY_CUSTOM: f"Uses tools beyond constraints of {aliases.CANONICAL_TOOL_USAGE_STANDARD} or {aliases.CANONICAL_TOOL_USAGE_CUSTOM_INTERFACE}",
-    }
->>>>>>> 8f044f35
     custom_interface_sub_list = """
         <ul class="tooltip-sub-list">
             <li>Literature tasks: Information access is limited to date-restricted usage of the Asta MCP tools.</li>
