import gradio as gr
import pandas as pd
import plotly.graph_objects as go
import os
import re
import base64

from agenteval.leaderboard.view import LeaderboardViewer
from huggingface_hub import HfApi

import aliases
from leaderboard_transformer import (
    DataTransformer,
    transform_raw_dataframe,
    create_pretty_tag_map,
    INFORMAL_TO_FORMAL_NAME_MAP,
    _plot_scatter_plotly,
    format_cost_column,
    format_score_column,
    get_pareto_df,
    clean_llm_base_list,
)
from config import (
    CONFIG_NAME,
    EXTRACTED_DATA_DIR,
    IS_INTERNAL,
    RESULTS_DATASET,
)
from content import (
    scatter_disclaimer_html,
    format_error,
    format_log,
    format_warning,
    hf_uri_to_web_url,
    hyperlink,
)

api = HfApi()
MAX_UPLOAD_BYTES = 100 * 1024**2
AGENTEVAL_MANIFEST_NAME = "agenteval.json"
os.makedirs(EXTRACTED_DATA_DIR, exist_ok=True)
# Global variables
COMBINED_ICON_MAP = {
    aliases.CANONICAL_OPENNESS_OPEN_OPEN_WEIGHTS: {
        aliases.CANONICAL_TOOL_USAGE_STANDARD: "assets/os-ow-standard.svg",
        aliases.CANONICAL_TOOL_USAGE_CUSTOM_INTERFACE: "assets/os-ow-equivalent.svg",
        aliases.CANONICAL_TOOL_USAGE_FULLY_CUSTOM: "assets/os-ow-custom.svg",
    },
    aliases.CANONICAL_OPENNESS_OPEN_CLOSED_WEIGHTS: {
        aliases.CANONICAL_TOOL_USAGE_STANDARD: "assets/os-standard.svg",
        aliases.CANONICAL_TOOL_USAGE_CUSTOM_INTERFACE: "assets/os-equivalent.svg",
        aliases.CANONICAL_TOOL_USAGE_FULLY_CUSTOM: "assets/os-custom.svg",
    },
    aliases.CANONICAL_OPENNESS_CLOSED_API_AVAILABLE: {
        aliases.CANONICAL_TOOL_USAGE_STANDARD: "assets/api-standard.svg",
        aliases.CANONICAL_TOOL_USAGE_CUSTOM_INTERFACE: "assets/api-equivalent.svg",
        aliases.CANONICAL_TOOL_USAGE_FULLY_CUSTOM: "assets/api-custom.svg",
    },
    aliases.CANONICAL_OPENNESS_CLOSED_UI_ONLY: {
        aliases.CANONICAL_TOOL_USAGE_STANDARD: "assets/c-standard.svg",
        aliases.CANONICAL_TOOL_USAGE_CUSTOM_INTERFACE: "assets/c-equivalent.svg",
        aliases.CANONICAL_TOOL_USAGE_FULLY_CUSTOM: "assets/c-custom.svg",
    }
}


# it's important to do the tool usage first here, so that when
# we do openness, the tool usage changes get picked up
for openness in COMBINED_ICON_MAP:
    for canonical_tool_usage, tool_usage_aliases in aliases.TOOL_USAGE_ALIASES.items():
        for tool_usage_alias in tool_usage_aliases:
            COMBINED_ICON_MAP[openness][tool_usage_alias] = COMBINED_ICON_MAP[openness][canonical_tool_usage]

for canonical_openness, openness_aliases in aliases.OPENNESS_ALIASES.items():
    for openness_alias in openness_aliases:
        COMBINED_ICON_MAP[openness_alias] = COMBINED_ICON_MAP[canonical_openness]


OPENNESS_SVG_MAP = {
    "Open Source + Open Weights": "assets/os-ow-legend.svg",
    "Open Source": "assets/os-legend.svg",
    "API Available": "assets/api-legend.svg",
    "Closed": "assets/c-legend.svg",
}
TOOLING_SVG_MAP = {
    "Standard": "assets/standard-legend.svg",
    "Custom with Standard Search": "assets/equivalent-legend.svg",
    "Fully Custom": "assets/custom-legend.svg",
}

def get_svg_as_data_uri(path: str) -> str:
    """Reads an SVG file and returns it as a base64-encoded data URI."""
    try:
        with open(path, "rb") as svg_file:
            encoded_svg = base64.b64encode(svg_file.read()).decode("utf-8")
            return f"data:image/svg+xml;base64,{encoded_svg}"
    except FileNotFoundError:
        print(f"Warning: SVG file not found at {path}")
        return ""

# Create a pre-loaded version of our map. This should be run ONCE when the app starts.
PRELOADED_URI_MAP = {
    openness: {
        tooling: get_svg_as_data_uri(path)
        for tooling, path in tooling_map.items()
    }
    for openness, tooling_map in COMBINED_ICON_MAP.items()
}

def get_combined_icon_html(row, uri_map):
    """
    Looks up the correct icon URI from the pre-loaded map based on the row's
    'Openness' and 'Agent Tooling' values and returns an HTML <img> tag.
    """
    openness_val = row['Openness']
    tooling_val = row['Agent Tooling']
    uri = uri_map.get(openness_val, {}).get(tooling_val, "")
    # The tooltip will show the exact combination for clarity.
    tooltip = f"Openness: {openness_val}, Tooling: {tooling_val}"

    # Return the HTML string that Gradio will render in the DataFrame.
    return f'<img src="{uri}" alt="{tooltip}" title="{tooltip}" style="width:24px; height:24px;">'

def create_svg_html(value, svg_map):
    """
    Generates the absolute simplest HTML for an icon, without any extra text.
    This version is compatible with gr.DataFrame.
    """
    if pd.isna(value) or value not in svg_map:
        return ""

    path_info = svg_map[value]

    src = get_svg_as_data_uri(path_info)
    # Generate the HTML for the single icon, with NO text.
    if src:
        return f'<img src="{src}" style="width: 16px; height: 16px; vertical-align: middle;" alt="{value}" title="{value}">'
    return ""

def build_openness_tooltip_content() -> str:
    """
    Generates the inner HTML for the Agent Openness tooltip card,
    """
    descriptions = {
        "Open Source + Open Weights": "Both code and ML models are open",
        "Open Source": "Code is open but uses an ML model with closed-weights",
        "API Available": "No access to code; API access only",
        "Closed": "No access to code or API; UI  access only",
    }
    html_items = []
    for name, path in OPENNESS_SVG_MAP.items():
        uri = get_svg_as_data_uri(path)
        desc = descriptions.get(name, "")

        # Create the HTML for a single row in the tooltip legend
        html_items.append(f"""
            <div class="tooltip-legend-item">
                <img src="{uri}" alt="{name}">
                <div>
                    <strong>{name}</strong>
                    <span>{desc}</span>
                </div>
            </div>
        """)

    return "".join(html_items)

def build_pareto_tooltip_content() -> str:
    """Generates the inner HTML for the Pareto tooltip card with final copy."""
    return f"""
        <h3>On Pareto Frontier</h3>
        <p class="tooltip-description">The Pareto frontier represents the best balance between score and cost.</p>
        <p class="tooltip-description">Agents on the frontier either:</p>
        <ul class="tooltip-sub-list">
            <li>Offer the lowest cost for a given performance, or</li>
            <li>Deliver the best performance at a given cost.</li>
        </ul>
        <p class="tooltip-description" style="margin-top: 12px;">These agents are marked with this icon: 🏆</p>
    """

def build_tooling_tooltip_content() -> str:
    """Generates the inner HTML for the Agent Tooling tooltip card."""
    descriptions = {
        "Standard": "Uses only predefined tools from the evaluation environment (as defined in Inspect's state.tools).",
        "Custom with Standard Search": "Custom tools for accessing an equivalent underlying environment:",
        "Fully Custom": "Uses tools beyond constraints of Standard or Custom interface",
    }
    custom_interface_sub_list = """
        <ul class="tooltip-sub-list">
            <li>Literature tasks: Information access is limited to date-restricted usage of the Asta MCP tools.</li>
            <li>Code tasks: Code execution is limited to an iPython shell in a machine environment initialized with the standard Asta sandbox Dockerfile (or equivalent).</li>
        </ul>
    """
    html_items = []
    for name, path in TOOLING_SVG_MAP.items():
        uri = get_svg_as_data_uri(path)
        desc = descriptions.get(name, "")

        # Check if this is the special case that needs a sub-list
        sub_list_html = custom_interface_sub_list if name == "Custom with Standard Search" else ""

        html_items.append(f"""
            <div class="tooltip-legend-item">
                <img src="{uri}" alt="{name}">
                <div>
                    <strong>{name}</strong>
                    <span>{desc}</span>
                    {sub_list_html}
                </div>
            </div>
        """)

    return "".join(html_items)


def build_descriptions_tooltip_content(table) -> str:
    """Generates the inner HTML for the Column Descriptions tooltip card depending on which kind of table."""
    if table == "Overall":
        return """
            <div class="tooltip-description-item"><b>Agent:</b> Name of the evaluated agent.</div>
            <div class="tooltip-description-item"><b>Submitter:</b> Organization or individual who submitted the agent for evaluation.</div>
            <div class="tooltip-description-item"><b>LLM Base:</b> Model(s) used by the agent. Hover over ⓘ to view all.</div>
            <div class="tooltip-description-item"><b>Overall Score:</b> Macro-average of the four category-level average scores. Each category contributes equally.</div>
            <div class="tooltip-description-item"><b>Overall Cost:</b> Macro-average cost per problem across all categories, in USD. Based on submission-time values. Each category contributes equally</div>
            <div class="tooltip-description-item"><b>Literature Understanding Score:</b> Macro-average score across Literature Understanding benchmarks.</div>
            <div class="tooltip-description-item"><b>Literature Understanding Cost:</b> Macro-average cost per problem (USD) across Literature Understanding benchmarks.</div>
            <div class="tooltip-description-item"><b>Code Execution Score:</b> Macro-average score across Code & Execution benchmarks.</div>
            <div class="tooltip-description-item"><b>Code Execution Cost:</b> Macro-average cost per problem (USD) across Code & Execution benchmarks.</div>
            <div class="tooltip-description-item"><b>Data Analysis Score:</b> Macro-average score across Data Analysis benchmarks.</div>
            <div class="tooltip-description-item"><b>Data Analysis Cost:</b> Macro-average cost per problem (USD) across Data Analysis benchmarks.</div>
            <div class="tooltip-description-item"><b>End-to-End Discovery Score:</b> Macro-average score across End-to-End Discovery benchmarks.</div>
            <div class="tooltip-description-item"><b>End-to-End Discovery Cost:</b> Macro-average cost per problem (USD)across End-to-End Discovery benchmarks.</div>
            <div class="tooltip-description-item"><b>Categories Attempted:</b> Number of core categories with at least one benchmark attempted (out of 4).</div>
            <div class="tooltip-description-item"><b>Logs:</b> View evaluation run logs (e.g., outputs, traces).</div>
        """
    elif table in ["Literature Understanding", "Code & Execution", "Data Analysis", "End-to-End Discovery"]:
        return f"""
            <div class="tooltip-description-item"><b>Agent:</b> Name of the evaluated agent.</div>
            <div class="tooltip-description-item"><b>Submitter:</b> Organization or individual who submitted the agent for evaluation.</div>
            <div class="tooltip-description-item"><b>LLM Base:</b> Model(s) used by the agent. Hover over ⓘ to view all.</div>
            <div class="tooltip-description-item"><b>{table} Score:</b> Macro-average score across {table} benchmarks.</div>
            <div class="tooltip-description-item"><b>{table} Cost:</b> Macro-average cost per problem (USD) across {table} benchmarks.</div>
            <div class="tooltip-description-item"><b>Benchmark Score:</b> Average (mean) score on the benchmark.</div>
            <div class="tooltip-description-item"><b>Benchmark Cost:</b> Average (mean) cost per problem (USD) on the benchmark.</div>
            <div class="tooltip-description-item"><b>Benchmarks Attempted:</b> Number of benchmarks attempted in this category (e.g., 3/5).</div>
            <div class="tooltip-description-item"><b>Logs:</b> View evaluation run logs (e.g., outputs, traces).</div>
        """
    else:
        # Fallback for any other table type, e.g., individual benchmarks
        return f"""
            <div class="tooltip-description-item"><b>Agent:</b> Name of the evaluated agent.</div>
            <div class="tooltip-description-item"><b>Submitter:</b> Organization or individual who submitted the agent for evaluation.</div>
            <div class="tooltip-description-item"><b>LLM Base:</b> Model(s) used by the agent. Hover over ⓘ to view all.</div>
            <div class="tooltip-description-item"><b>Benchmark Attempted:</b> Indicates whether the agent attempted this benchmark.</div>
            <div class="tooltip-description-item"><b>{table} Score:</b> Score achieved by the agent on this benchmark.</div>
            <div class="tooltip-description-item"><b>{table} Cost:</b> Cost incurred by the agent to solve this benchmark (in USD).</div>
            <div class="tooltip-description-item"><b>Logs:</b> View evaluation run logs (e.g., outputs, traces).</div>
        """

# Dynamically generate the correct HTML for the legend parts
openness_html = " ".join([create_svg_html(name, OPENNESS_SVG_MAP) for name in OPENNESS_SVG_MAP])
tooling_html = " ".join([create_svg_html(name, TOOLING_SVG_MAP) for name in TOOLING_SVG_MAP])
# Create HTML for the "Openness" legend items
openness_html_items = []
for name, path in OPENNESS_SVG_MAP.items():
    uri = get_svg_as_data_uri(path)
    # Each item is now its own flexbox container to guarantee alignment
    openness_html_items.append(
        f'<div style="display: flex; align-items: center; white-space: nowrap;">'
        f'<img src="{uri}" alt="{name}" title="{name}" style="width:16px; height:16px; margin-right: 4px; flex-shrink: 0;">'
        f'<span>{name}</span>'
        f'</div>'
    )
openness_html = " ".join(openness_html_items)

# Create HTML for the "Tooling" legend items
tooling_html_items = []
for name, path in TOOLING_SVG_MAP.items():
    uri = get_svg_as_data_uri(path)
    tooling_html_items.append(
        f'<div style="display: flex; align-items: center; white-space: nowrap;">'
        f'<img src="{uri}" alt="{name}" title="{name}" style="width:16px; height:16px; margin-right: 4px; flex-shrink: 0;">'
        f'<span>{name}</span>'
        f'</div>'
    )
tooling_html = " ".join(tooling_html_items)

pareto_tooltip_content = build_pareto_tooltip_content()
openness_tooltip_content = build_openness_tooltip_content()
tooling_tooltip_content = build_tooling_tooltip_content()

def create_legend_markdown(which_table: str) -> str:
    """
    Generates the complete HTML for the legend section, including tooltips.
    This is used in the main leaderboard display.
    """
    descriptions_tooltip_content = build_descriptions_tooltip_content(which_table)
    legend_markdown = f"""
    <div style="display: flex; flex-wrap: wrap; align-items: flex-start; gap: 10px; font-size: 14px; padding-bottom: 8px;">
            
        <div> <!-- Container for the Pareto section -->
            <b>Pareto</b>
            <span class="tooltip-icon-legend">
                ⓘ
                <span class="tooltip-card">{pareto_tooltip_content}</span>
            </span>
            <div style="margin-top: 8px;"><span>🏆 On frontier</span></div>
        </div>
    
        <div> <!-- Container for the Openness section -->
            <b>Agent Openness</b>
            <span class="tooltip-icon-legend">
                ⓘ
                <span class="tooltip-card">
                    <h3>Agent Openness</h3>
                    <p class="tooltip-description">Indicates how transparent and reproducible an agent is.</p>
                    <div class="tooltip-items-container">{openness_tooltip_content}</div>
                </span>
            </span>
            <div style="display: flex; flex-wrap: wrap; align-items: center; gap: 16px; margin-top: 8px;">{openness_html}</div>
        </div>
    
        <div> <!-- Container for the Tooling section -->
            <b>Agent Tooling</b>
            <span class="tooltip-icon-legend">
                ⓘ
                <span class="tooltip-card">
                    <h3>Agent Tooling</h3>
                    <p class="tooltip-description">Describes the tool usage and execution environment of the agent during evaluation.</p>
                    <div class="tooltip-items-container">{tooling_tooltip_content}</div>
                </span>
            </span>
            <div style="display: flex; flex-wrap: wrap; align-items: center; gap: 16px; margin-top: 8px;">{tooling_html}</div>
        </div>
        
        <div><!-- Container for the Column Descriptions section -->
            <b>Column Descriptions</b>
            <span class="tooltip-icon-legend">
                ⓘ
                <span class="tooltip-card">
                    <h3>Column Descriptions</h3>
                    <div class="tooltip-items-container">{descriptions_tooltip_content}</div>
                </span>
            </span>
        </div>
    </div>
    """
    return legend_markdown

# --- Global State for Viewers (simple caching) ---
CACHED_VIEWERS = {}
CACHED_TAG_MAPS = {}


class DummyViewer:
    """A mock viewer to be cached on error. It has a ._load() method
       to ensure it behaves like the real LeaderboardViewer."""
    def __init__(self, error_df):
        self._error_df = error_df

    def _load(self):
        # The _load method returns the error DataFrame and an empty tag map
        return self._error_df, {}

def get_leaderboard_viewer_instance(split: str):
    """
    Fetches the LeaderboardViewer for a split, using a cache to avoid
    re-downloading data. On error, returns a stable DummyViewer object.
    """
    global CACHED_VIEWERS, CACHED_TAG_MAPS

    if split in CACHED_VIEWERS:
        # Cache hit: return the cached viewer and tag map
        return CACHED_VIEWERS[split], CACHED_TAG_MAPS.get(split, {"Overall": []})

    # --- Cache miss: try to load data from the source ---
    try:
        print(f"Using Hugging Face dataset for split '{split}': {RESULTS_DATASET}/{CONFIG_NAME}")
        viewer = LeaderboardViewer(
            repo_id=RESULTS_DATASET,
            config=CONFIG_NAME,
            split=split,
            is_internal=IS_INTERNAL
        )

        # Simplify tag map creation
        pretty_tag_map = create_pretty_tag_map(viewer.tag_map, INFORMAL_TO_FORMAL_NAME_MAP)

        # Cache the results for next time
        CACHED_VIEWERS[split] = viewer
        CACHED_TAG_MAPS[split] = pretty_tag_map # Cache the pretty map directly

        return viewer, pretty_tag_map

    except Exception as e:
        # On ANY error, create a consistent error message and cache a DummyViewer
        error_message = f"Error loading data for split '{split}': {e}"
        print(format_error(error_message))

        dummy_df = pd.DataFrame({"Message": [error_message]})
        dummy_viewer = DummyViewer(dummy_df)
        dummy_tag_map = {"Overall": []}

        # Cache the dummy objects so we don't try to fetch again on this run
        CACHED_VIEWERS[split] = dummy_viewer
        CACHED_TAG_MAPS[split] = dummy_tag_map

        return dummy_viewer, dummy_tag_map


def create_leaderboard_display(
        full_df: pd.DataFrame,
        tag_map: dict,
        category_name: str,
        split_name: str
):
    """
    This UI factory takes pre-loaded data and renders the main DataFrame and Plot
    for a given category (e.g., "Overall" or "Literature Understanding").
    """
    # 1. Instantiate the transformer and get the specific view for this category.
    # The function no longer loads data itself; it filters the data it receives.
    transformer = DataTransformer(full_df, tag_map)
    df_view, plots_dict = transformer.view(tag=category_name, use_plotly=True)
    pareto_df = get_pareto_df(df_view)
    # Get the list of agents on the frontier. We'll use this list later.
    if not pareto_df.empty and 'id' in pareto_df.columns:
        pareto_agent_names = pareto_df['id'].tolist()
    else:
        pareto_agent_names = []
    df_view['Pareto'] = df_view.apply(
        lambda row: '🏆' if row['id'] in pareto_agent_names else '',
        axis=1
    )
    # Create mapping for Openness / tooling
    df_view['Icon'] = df_view.apply(
        lambda row: get_combined_icon_html(row, PRELOADED_URI_MAP),
        axis=1  # IMPORTANT: axis=1 tells pandas to process row-by-row
    )

    # Format cost columns
    for col in df_view.columns:
        if "Cost" in col:
            df_view = format_cost_column(df_view, col)

    # Fill NaN scores with 0
    for col in df_view.columns:
        if "Score" in col:
            df_view = format_score_column(df_view, col)
    scatter_plot = plots_dict.get('scatter_plot', go.Figure())
    #Make pretty and format the LLM Base column
    df_view['LLM Base'] = df_view['LLM Base'].apply(clean_llm_base_list)
    df_view['LLM Base'] = df_view['LLM Base'].apply(format_llm_base_with_html)

    all_cols = df_view.columns.tolist()
    # Remove pareto and Icon columns and insert it at the beginning
    all_cols.insert(0, all_cols.pop(all_cols.index('Icon')))
    all_cols.insert(0, all_cols.pop(all_cols.index('Pareto')))
    df_view = df_view[all_cols]
    # Drop internally used columns that are not needed in the display
    columns_to_drop = ['id', 'Openness', 'Agent Tooling']
    df_view = df_view.drop(columns=columns_to_drop, errors='ignore')

    df_headers = df_view.columns.tolist()
    df_datatypes = []
    for col in df_headers:
        if col == "Logs" or "Cost" in col or "Score" in col:
            df_datatypes.append("markdown")
        elif col in ["Icon","LLM Base"]:
            df_datatypes.append("html")
        else:
            df_datatypes.append("str")

    header_rename_map = {
        "Pareto": "",
        "Icon": "",
    }
    # 2. Create the final list of headers for display.
    df_view = df_view.rename(columns=header_rename_map)
    # Dynamically set widths for the DataFrame columns
    fixed_start_widths = [40, 40, 200, 100, 200]
    num_score_cost_cols = 0
    remaining_headers = df_headers[len(fixed_start_widths):]
    for col in remaining_headers:
        if "Score" in col or "Cost" in col:
            num_score_cost_cols += 1
    dynamic_widths = [80] * num_score_cost_cols
    fixed_end_widths = [80, 40]
    # 5. Combine all the lists to create the final, fully dynamic list.
    final_column_widths = fixed_start_widths + dynamic_widths + fixed_end_widths

    plot_component = gr.Plot(
        value=scatter_plot,
        show_label=False
    )
    gr.HTML(value=scatter_disclaimer_html, elem_id="scatter-disclaimer")
    # Put table and key into an accordion
    with gr.Accordion("Show / Hide Table View", open=True, elem_id="leaderboard-accordion"):
        dataframe_component = gr.DataFrame(
            headers=df_headers,
            value=df_view,
            datatype=df_datatypes,
            interactive=False,
            wrap=True,
<<<<<<< HEAD
            column_widths=[40, 40, 200, 200],
            elem_classes=["wrap-header-df"],
            show_search="search",
=======
            column_widths=final_column_widths,
            elem_classes=["wrap-header-df"]
>>>>>>> c22c48e6
        )
        legend_markdown = create_legend_markdown(category_name)
        gr.HTML(value=legend_markdown, elem_id="legend-markdown")

    # Return the components so they can be referenced elsewhere.
    return plot_component, dataframe_component

# # --- Detailed Benchmark Display ---
def create_benchmark_details_display(
        full_df: pd.DataFrame,
        tag_map: dict,
        category_name: str
):
    """
    Generates a detailed breakdown for each benchmark within a given category.
    For each benchmark, it creates a title, a filtered table, and a scatter plot.
    Args:
        full_df (pd.DataFrame): The complete, "pretty" dataframe for the entire split.
        tag_map (dict): The "pretty" tag map to find the list of benchmarks.
        category_name (str): The main category to display details for (e.g., "Literature Understanding").
    """
    # 1. Get the list of benchmarks for the selected category
    benchmark_names = tag_map.get(category_name, [])

    if not benchmark_names:
        gr.Markdown(f"No detailed benchmarks found for the category: {category_name}")
        return

    gr.Markdown("---")
    gr.Markdown("## Detailed Benchmark Results")
    # 2. Loop through each benchmark and create its UI components
    for benchmark_name in benchmark_names:
        with gr.Row(elem_classes=["benchmark-header"]):
            gr.Markdown(f"### {benchmark_name} Leaderboard", header_links=True)
            button_str = f"""
            <button
                class="scroll-up-button"
                onclick="scroll_to_element('page-content-wrapper')"
            >
                {"⬆"}
            </button>
            """
            gr.HTML(button_str,elem_classes="scroll-up-container")

        # 3. Prepare the data for this specific benchmark's table and plot
        benchmark_score_col = f"{benchmark_name} Score"
        benchmark_cost_col = f"{benchmark_name} Cost"

        # Define the columns needed for the detailed table
        table_cols = ['Agent','Openness','Agent Tooling', 'Submitter', 'Date', benchmark_score_col, benchmark_cost_col,'Logs','id', 'LLM Base']

        # Filter to only columns that actually exist in the full dataframe
        existing_table_cols = [col for col in table_cols if col in full_df.columns]

        if benchmark_score_col not in existing_table_cols:
            gr.Markdown(f"Score data for {benchmark_name} not available.")
            continue # Skip to the next benchmark if score is missing

        # Create a specific DataFrame for the table view
        benchmark_table_df = full_df[existing_table_cols].copy()
        pareto_df = get_pareto_df(benchmark_table_df)
        # Get the list of agents on the frontier. We'll use this list later.
        if not pareto_df.empty and 'id' in pareto_df.columns:
            pareto_agent_names = pareto_df['id'].tolist()
        else:
            pareto_agent_names = []
        benchmark_table_df['Pareto'] = benchmark_table_df.apply(
            lambda row: ' 🏆' if row['id'] in pareto_agent_names else '',
            axis=1
        )

        benchmark_table_df['Icon'] = benchmark_table_df.apply(
            lambda row: get_combined_icon_html(row, PRELOADED_URI_MAP),
            axis=1  # IMPORTANT: axis=1 tells pandas to process row-by-row
        )

        #Make pretty and format the LLM Base column
        benchmark_table_df['LLM Base'] = benchmark_table_df['LLM Base'].apply(clean_llm_base_list)
        benchmark_table_df['LLM Base'] = benchmark_table_df['LLM Base'].apply(format_llm_base_with_html)

        # Calculated and add "Benchmark Attempted" column
        def check_benchmark_status(row):
            has_score = pd.notna(row.get(benchmark_score_col))
            has_cost = pd.notna(row.get(benchmark_cost_col))
            if has_score and has_cost:
                return "✅"
            if has_score or has_cost:
                return "⚠️"
            return "🚫 "

        # Apply the function to create the new column
        benchmark_table_df['Attempted Benchmark'] = benchmark_table_df.apply(check_benchmark_status, axis=1)
        # Sort the DataFrame
        if benchmark_score_col in benchmark_table_df.columns:
            benchmark_table_df = benchmark_table_df.sort_values(
                by=benchmark_score_col, ascending=False, na_position='last'
            )
        # 1. Format the cost and score columns
        benchmark_table_df = format_cost_column(benchmark_table_df, benchmark_cost_col)
        benchmark_table_df = format_score_column(benchmark_table_df, benchmark_score_col)
        desired_cols_in_order = [
            'Pareto',
            'Icon',
            'Agent',
            'Submitter',
            'LLM Base',
            'Attempted Benchmark',
            benchmark_score_col,
            benchmark_cost_col,
            'Logs'
        ]
        for col in desired_cols_in_order:
            if col not in benchmark_table_df.columns:
                benchmark_table_df[col] = pd.NA # Add as an empty column
        benchmark_table_df = benchmark_table_df[desired_cols_in_order]
        # Rename columns for a cleaner table display, as requested
        benchmark_table_df.rename({
            benchmark_score_col: 'Score',
            benchmark_cost_col: 'Cost',
        }, inplace=True)
        # Ensure the 'Logs' column is formatted correctly
        df_headers = benchmark_table_df.columns.tolist()
        df_datatypes = []
        for col in df_headers:
            if "Logs" in col or "Cost" in col or "Score" in col:
                df_datatypes.append("markdown")
            elif col in ["Icon", "LLM Base"]:
                df_datatypes.append("html")
            else:
                df_datatypes.append("str")
        # Remove Pareto, Openness, and Agent Tooling from the headers
        header_rename_map = {
            "Pareto": "",
            "Icon": "",
        }
        # 2. Create the final list of headers for display.
        benchmark_table_df = benchmark_table_df.rename(columns=header_rename_map)
        # Create the scatter plot using the full data for context, but plotting benchmark metrics
        # This shows all agents on the same axis for better comparison.
        benchmark_plot = _plot_scatter_plotly(
            data=full_df,
            x=benchmark_cost_col,
            y=benchmark_score_col,
            agent_col="Agent",
            name=benchmark_name
        )
        gr.Plot(value=benchmark_plot, show_label=False)
        gr.HTML(value=scatter_disclaimer_html, elem_id="scatter-disclaimer")
        # Put table and key into an accordion
        with gr.Accordion("Show / Hide Table View", open=True, elem_id="leaderboard-accordion"):
            gr.DataFrame(
                headers=df_headers,
                value=benchmark_table_df,
                datatype=df_datatypes,
                interactive=False,
                wrap=True,
                column_widths=[40, 40, 200, 150, 175, 85, 100, 100, 40],
                elem_classes=["wrap-header-df"]
            )
            legend_markdown = create_legend_markdown(benchmark_name)
            gr.HTML(value=legend_markdown, elem_id="legend-markdown")

def get_full_leaderboard_data(split: str) -> tuple[pd.DataFrame, dict]:
    """
    Loads and transforms the complete dataset for a given split.
    This function handles caching and returns the final "pretty" DataFrame and tag map.
    """
    viewer_or_data, raw_tag_map = get_leaderboard_viewer_instance(split)

    if isinstance(viewer_or_data, (LeaderboardViewer, DummyViewer)):
        raw_df, _ = viewer_or_data._load()
        if raw_df.empty:
            return pd.DataFrame(), {}

        pretty_df = transform_raw_dataframe(raw_df)
        pretty_tag_map = create_pretty_tag_map(raw_tag_map, INFORMAL_TO_FORMAL_NAME_MAP)
        if "Logs" in pretty_df.columns:
            def format_log_entry_to_html(raw_uri):
                if pd.isna(raw_uri) or raw_uri == "": return ""
                web_url = hf_uri_to_web_url(str(raw_uri))
                return hyperlink(web_url, "🔗") if web_url else ""

            # Apply the function to the "Logs" column
            pretty_df["Logs"] = pretty_df["Logs"].apply(format_log_entry_to_html)

        return pretty_df, pretty_tag_map

    # Fallback for unexpected types
    return pd.DataFrame(), {}
# Create sub-nav bar for benchmarks
def create_gradio_anchor_id(text: str, validation) -> str:
    """
    Replicates the ID format created by gr.Markdown(header_links=True).
    Example: "Paper Finder Validation" -> "h-paper-finder-validation"
    """
    text = text.lower()
    text = re.sub(r'\s+', '-', text) # Replace spaces with hyphens
    text = re.sub(r'[^\w-]', '', text) # Remove non-word characters
    if validation:
        return f"h-{text}-leaderboard-1"
    return f"h-{text}-leaderboard"
def create_sub_navigation_bar(tag_map: dict, category_name: str, validation: bool = False) -> gr.HTML:
    """
    Builds the entire sub-navigation bar as a single, self-contained HTML component.
    This bypasses Gradio's layout components, giving us full control.
    """
    benchmark_names = tag_map.get(category_name, [])
    if not benchmark_names:
        # Return an empty HTML component to prevent errors
        return gr.HTML()

    # Start building the list of HTML button elements as strings
    html_buttons = []
    for name in benchmark_names:
        target_id = create_gradio_anchor_id(name, validation)

        # Create a standard HTML button.
        # The onclick attribute calls our global JS function directly.
        # Note the mix of double and single quotes.
        button_str = f"""
            <button
                class="sub-nav-link-button"
                onclick="scroll_to_element('{target_id}')"
            >
                {name}
            </button>
        """
        html_buttons.append(button_str)

    # Join the button strings and wrap them in a single div container
    # This container will be our flexbox row.
    full_html = f"""
        <div class="sub-nav-bar-container">
            <span class="sub-nav-label">Benchmarks:</span>
            {''.join(html_buttons)}
        </div>
    """

    # Return the entire navigation bar as one single Gradio HTML component
    return gr.HTML(full_html)

def format_llm_base_with_html(value):
    """
    Formats the 'LLM Base' cell value.
    If the value is a list with more than 1 element, it returns an
      HTML <span> with the full list in a hover-over tooltip.
    If it's a single-element list, it returns just that element.
    Otherwise, it returns the original value.
    """
    if isinstance(value, list):
        if len(value) > 1:
            # Join the list items with a newline character for a clean tooltip
            tooltip_text = "\n".join(map(str, value))
            # Return an HTML span with the title attribute for the tooltip
            return f'<span class="tooltip-icon cell-tooltip-icon" style="cursor: help;" data-tooltip="{tooltip_text}">{value[0]} (+ {len(value) - 1}) ⓘ</span>'
        if len(value) == 1:
            # If only one item, just return that item
            return value[0]
    # Return the value as-is if it's not a list or is an empty list
    return value<|MERGE_RESOLUTION|>--- conflicted
+++ resolved
@@ -502,14 +502,9 @@
             datatype=df_datatypes,
             interactive=False,
             wrap=True,
-<<<<<<< HEAD
-            column_widths=[40, 40, 200, 200],
+            column_widths=final_column_widths,
             elem_classes=["wrap-header-df"],
             show_search="search",
-=======
-            column_widths=final_column_widths,
-            elem_classes=["wrap-header-df"]
->>>>>>> c22c48e6
         )
         legend_markdown = create_legend_markdown(category_name)
         gr.HTML(value=legend_markdown, elem_id="legend-markdown")
