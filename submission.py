import logging
import sys

import matplotlib
from agenteval.cli import SUBMISSION_METADATA_FILENAME
from agenteval.models import SubmissionMetadata
from datasets.exceptions import DataFilesNotFoundError
from gradio_modal import Modal

matplotlib.use('Agg')

import os
import shutil
import tarfile
import tempfile
from datetime import datetime, timedelta, timezone
from email.utils import parseaddr
from pathlib import Path

import gradio as gr
import requests
from agenteval import (
    process_eval_logs,
    upload_folder_to_hf,
)
from agenteval.leaderboard.models import LeaderboardSubmission
from agenteval.leaderboard.upload import sanitize_path_component
from datasets import Dataset, DatasetDict, VerificationMode, load_dataset
from datasets.data_files import EmptyDatasetError
from huggingface_hub import HfApi

from config import (
    CONFIG_NAME,
    CONTACT_DATASET,
    EXTRACTED_DATA_DIR,
    IS_INTERNAL,
    LOCAL_DEBUG,
    RESULTS_DATASET,
    SUBMISSION_DATASET,
)
from content import (
    CITATION_BUTTON_LABEL,
    CITATION_BUTTON_TEXT,
    SUBMISSION_CONFIRMATION,
    format_error,
    format_log,
    format_warning,
)

logger = logging.getLogger(__name__)
logger.setLevel(logging.DEBUG)

api = HfApi()
MAX_UPLOAD_BYTES = 100 * 1024**2
AGENTEVAL_MANIFEST_NAME = "agenteval.json"
os.makedirs(EXTRACTED_DATA_DIR, exist_ok=True)

# --- Submission Logic (largely unchanged from original, ensure LeaderboardSubmission and other deps are fine) ---
def try_load_dataset_submission(*args, **kwargs) -> DatasetDict: # Renamed to avoid conflict if LV has one
    try:
        return load_dataset(*args, **kwargs)
    except EmptyDatasetError:
        return DatasetDict()
    except ValueError: # Handles cases where dataset is empty or ill-formed
        return DatasetDict()
    except DataFilesNotFoundError:
        return DatasetDict()

def checked_upload_folder(
        api_hf: HfApi, # Renamed to avoid conflict with global api
        folder_path: str,
        repo_id: str,
        config_name_ul: str, # Renamed
        split_ul: str, # Renamed
        submission_name_ul: str, # Renamed
) -> str:
    total = 0
    for root, _, files in os.walk(folder_path):
        for f_ul in files: # Renamed
            total += os.path.getsize(os.path.join(root, f_ul))
            if total > MAX_UPLOAD_BYTES:
                raise ValueError(
                    f"Upload too large: exceeds {MAX_UPLOAD_BYTES // (1024**2)} MB limit."
                )
    return upload_folder_to_hf(
        api=api_hf, # Use renamed parameter
        folder_path=folder_path,
        repo_id=repo_id,
        config_name=config_name_ul,
        split=split_ul,
        submission_name=submission_name_ul,
    )

def show_loading_spinner():
    return gr.update(visible=True)

def add_new_eval(
        val_or_test: str,
        agent_name: str | None,
        agent_description: str,
        agent_url: str,
        openness: str | None,
        degree_of_control: str | None,
        path_to_file: tempfile._TemporaryFileWrapper | None,
        username: str,
<<<<<<< HEAD
        user_role_desc: str,
=======
        role: str,
>>>>>>> ad0be258
        email: str,
        email_opt_in: bool,
        profile: gr.OAuthProfile,
):
    if not agent_name:
        return (
            format_warning("Please provide an agent name."),  # error_message
            gr.update(visible=True),                            # error_modal
            gr.update(visible=False),                           # success_modal
            gr.update(visible=False)                            # loading_modal
        )

    if path_to_file is None:
        return (
            format_warning("Please attach a .tar.gz file."),  # error_message
            gr.update(visible=True),                            # error_modal
            gr.update(visible=False),                           # success_modal
            gr.update(visible=False)                            # loading_modal
        )

    logger.info(f"agent {agent_name}: Checking submission")

    # Load current eval_results for submission checks
    # This is a bit redundant if display part reloads it, but submission needs its own consistent view
    current_eval_results_for_submission = try_load_dataset_submission(
        RESULTS_DATASET,
        CONFIG_NAME,
        download_mode="force_redownload", # Or a less aggressive mode
        verification_mode=VerificationMode.NO_CHECKS,
    )

    submission_time = datetime.now(timezone.utc)
    if not username or username.strip() == "":
        username = profile.username # Default to HF username

    logger.debug(f"agent {agent_name}: User account age check {profile.username}")
    try:
        # Account age check disabled for launch.
        # https://github.com/allenai/astabench-issues/issues/419
        # if _is_hf_acct_too_new(submission_time, profile.username):
        #     return (
        #         format_error("This account is not authorized to submit here (account too new)."),  # error_message
        #         gr.update(visible=True),                            # error_modal
        #         gr.update(visible=False),                           # success_modal
        #         gr.update(visible=False)                            # loading_modal
        #     )
        pass
    except Exception as e:
        logger.warning(f"Error checking user account age: {e}")
        return (
            format_error("Could not verify account age. Please try again later."),  # error_message
            gr.update(visible=True),                            # error_modal
            gr.update(visible=False),                           # success_modal
            gr.update(visible=False)                            # loading_modal
        )

    logger.debug(f"agent {agent_name}: Submission frequency check {profile.username}")
    contact_infos = try_load_dataset_submission(
        CONTACT_DATASET, CONFIG_NAME, download_mode="force_redownload",
        verification_mode=VerificationMode.NO_CHECKS, trust_remote_code=True
    )
    user_submission_dates = sorted(
        datetime.fromisoformat(row["submit_time"])
        for row in contact_infos.get(val_or_test, []) if row["username_auth"] == profile.username
    )
    if user_submission_dates and (submission_time - user_submission_dates[-1] < timedelta(days=1)):
        logger.info(f"agent {agent_name}: Denied submission because user {username} submitted recently")
        return (
            format_error("You already submitted once in the last 24h for this split; please try again later."),  # error_message
            gr.update(visible=True),                            # error_modal
            gr.update(visible=False),                           # success_modal
            gr.update(visible=False)                            # loading_modal
        )

    logger.debug(f"agent {agent_name}: Email validation {email}")
    _, parsed_mail = parseaddr(email)
    if "@" not in parsed_mail:
        return (
            format_warning("Please provide a valid email address."),  # error_message
            gr.update(visible=True),                            # error_modal
            gr.update(visible=False),                           # success_modal
            gr.update(visible=False)                            # loading_modal
        )

    logger.debug(f"agent {agent_name}: Duplicate submission check")
    if val_or_test in current_eval_results_for_submission and len(current_eval_results_for_submission[val_or_test]) > 0:
        existing_submissions = current_eval_results_for_submission[val_or_test].to_dict().get("submission", [])
        for sub_item in existing_submissions:
            if (sub_item.get("agent_name", "").lower() == agent_name.lower() and
                    sub_item.get("username", "").lower() == username.lower()):
                return (
                    format_warning("This agent name by this user has already been submitted to this split."),  # error_message
                    gr.update(visible=True),                            # error_modal
                    gr.update(visible=False),                           # success_modal
                    gr.update(visible=False)                            # loading_modal
                )

    safe_username = sanitize_path_component(username)
    safe_agent_name = sanitize_path_component(agent_name)
    extracted_dir = os.path.join(EXTRACTED_DATA_DIR, f"{safe_username}_{safe_agent_name}")

    logger.debug(f"agent {agent_name}: File extraction to {extracted_dir}")
    try:
        if os.path.exists(extracted_dir): shutil.rmtree(extracted_dir)
        os.makedirs(extracted_dir, exist_ok=True)
        with tarfile.open(path_to_file.name, "r:gz") as tar:
            members_extracted = 0
            for member in tar.getmembers():
                if not member.isreg(): continue
                fname = os.path.basename(member.name)
                if not fname or fname.startswith("."): continue
                fobj = tar.extractfile(member)
                if not fobj: continue
                with open(os.path.join(extracted_dir, fname), "wb") as out:
                    out.write(fobj.read())
                members_extracted +=1
            if members_extracted == 0:
                return (
                    format_error("Submission tarball is empty or contains no valid files."),  # error_message
                    gr.update(visible=True),                            # error_modal
                    gr.update(visible=False),                           # success_modal
                    gr.update(visible=False)                            # loading_modal
                )
    except Exception as e:
        return (
            format_error(f"Error extracting file: {e}. Ensure it's a valid .tar.gz."),  # error_message
            gr.update(visible=True),                            # error_modal
            gr.update(visible=False),                           # success_modal
            gr.update(visible=False)                            # loading_modal
        )

    submission_name = f"{safe_username}_{safe_agent_name}_{submission_time.strftime('%Y-%m-%d_%H-%M-%S')}"

    logger.debug(f"agent {agent_name}: Generate submission.json")
    subm_meta = SubmissionMetadata(
        agent_name=agent_name,
        agent_description=agent_description,
        agent_url=agent_url,
        openness=openness,
        tool_usage=degree_of_control,
        username=username,
        submit_time=submission_time,
    )
    with open(os.path.join(extracted_dir, SUBMISSION_METADATA_FILENAME), "w", encoding="utf-8") as fp:
        fp.write(subm_meta.model_dump_json(indent=2))

    logger.info(f"agent {agent_name}: Upload raw (unscored) submission files")
    try:
        checked_upload_folder(api, extracted_dir, SUBMISSION_DATASET, CONFIG_NAME, val_or_test, submission_name)
    except ValueError as e:
        return (
            format_error(str(e)),                               # error_message
            gr.update(visible=True),                            # error_modal
            gr.update(visible=False),                           # success_modal
            gr.update(visible=False)                            # loading_modal
        )
    except Exception as e:
        return (
            format_error(f"Failed to upload raw submission: {e}"),  # error_message
            gr.update(visible=True),                            # error_modal
            gr.update(visible=False),                           # success_modal
            gr.update(visible=False)                            # loading_modal
        )

    logger.info(f"agent {agent_name}: Save contact information")
    contact_info = subm_meta.model_dump()
    contact_info["submit_time"] = submission_time.isoformat()
    contact_info["username_auth"] = profile.username
    contact_info["user_role_desc"] = user_role_desc
    contact_info["email"] = email
<<<<<<< HEAD
    contact_info["email_opt_in"] = email_opt_in
=======
    contact_info["email_opt_in"] = email_opt_in,
    contact_info["role"] = role,
    contact_info
>>>>>>> ad0be258

    logger.debug(f"agent {agent_name}: Contact info: {contact_info}")
    if val_or_test in contact_infos:
        contact_infos[val_or_test] = contact_infos[val_or_test].add_item(contact_info)
    else:
        contact_infos[val_or_test] = Dataset.from_list([contact_info])

    try:
        contact_infos.push_to_hub(CONTACT_DATASET, config_name=CONFIG_NAME)
    except Exception as e:
        return (
            format_error(f"Submission recorded, but contact info failed to save: {e}"),  # error_message
            gr.update(visible=True),                            # error_modal
            gr.update(visible=False),                           # success_modal
            gr.update(visible=False)                            # loading_modal
        )

    logger.info(f"Agent '{agent_name}' submitted successfully by '{username}' to '{val_or_test}' split.")
    return (
        "",                                                 # error_message
        gr.update(visible=False),                           # error_modal
        gr.update(visible=True),                            # success_modal
        gr.update(visible=False)                            # loading_modal
    )


def _is_hf_acct_too_new(submission_time: datetime, username: str):
    user_data_resp = requests.get(f"https://huggingface.co/api/users/{username}/overview")
    user_data_resp.raise_for_status()
    creation_date_str = user_data_resp.json()["createdAt"]
    created_at = datetime.strptime(creation_date_str, "%Y-%m-%dT%H:%M:%S.%fZ").replace(tzinfo=timezone.utc)
    return submission_time - created_at < timedelta(days=60)


openness_label_html = """
<div class="form-label-with-tooltip">
    Agent Openness
    <span class="tooltip-icon" data-tooltip="• Closed: No API or code available
        • API Available: API available, but no code
        • Open Source: Code available, but no weights
        • Open Source + Open Weights: Code and weights available"
    >
        ⓘ
    </span>
</div>
"""

agent_tooling_label_html = """
<div class="form-label-with-tooltip">
    Agent Tooling
    <span class="tooltip-icon" data-tooltip="• Standard: Only uses tools explicitly provided in state.tools
        • Equivalent: Uses custom tools with identical or more restricted capabilities
        • Fully Custom: Uses tools beyond constraints of Standard or Equivalent"
    >
        ⓘ
    </span>
</div>
"""

heading_html = """
<h2>🚀 Submit an agent for evaluation</h2>
<p>Submit your agent to AstaBench for evaluation on real-world scientific tasks. Once submitted, your run will be reviewed by our team. If there are any issues, we’ll reach out within 5–7 business days. We’re working toward full automation, but in the meantime, human review helps ensure quality and trust.</p>
<h3>How to run an evaluation</h3>
<p>Please follow the steps in our <a href="https://github.com/allenai/asta-bench" target="_blank">README</a>. You’ll upload your run file at the end of this form.</p>
"""

# --- Submission Accordion ---
def build_page():
    with gr.Column(elem_id="submission-page-container"):
        gr.HTML(heading_html)
        gr.LoginButton()
        with gr.Group(elem_classes="custom-form-group"):
            gr.HTML(value="""<h2>Submitter Information</h2>""", elem_id="submitter-info-label-html")
            gr.HTML(value="""<h3>Username</h3>""", elem_classes="form-label")
            username_tb = gr.Textbox(label="This will show on the leaderboard. By default, we’ll use your Hugging Face username; but you can enter your organization name instead (e.g., university, company, or lab).")
            gr.HTML(value="""<h3>Role</h3>""", elem_classes="form-label")
            role = gr.Dropdown(label="Please select the role that most closely matches your current position. Helps us improve AstaBench for different user types. Not displayed on the leaderboard.",
                interactive=True,
                choices=[
                    "Undergraduate Student",
                    "Masters Student",
                    "PhD Student",
                    "Postdoctoral Researcher",
                    "Academic Faculty (e.g., Professor, Lecturer)",
                    "Industry Researcher (e.g., Research Scientist, Applied Scientist)",
                    "Engineer or Developer (e.g., Software or ML Engineer)",
                    "Data Scientist or Analyst",
                    "Product or Program Manager",
                    "Startup Founder or Independent Researcher",
                    "Other"
            ])
            gr.HTML(value="""<h3>Contact email</h3>""", elem_classes="form-label")
            mail_tb = gr.Textbox(label="We'll only use your email to communicate about your submission.")
            mail_opt_in = gr.Checkbox(label="I’m open to being contacted by email for user research studies or feedback opportunities.")
        with gr.Group(elem_classes="custom-form-group"):
            gr.HTML(value="""<h2>Agent Information</h2>""", elem_id="agent-info-label-html")
            gr.HTML(value="""<h3>Split</h3>""", elem_classes="form-label")
            level_of_test_radio = gr.Radio(choices=[
                ("Test set", "test"),
                ("Validation set", "validation"),
            ], elem_classes="form-label-fieldset", value="validation", label="The Test Set is used for final leaderboard rankings. The Validation Set is for development and iteration. Choose based on your evaluation goal.")
            gr.HTML(value="""<h3>Agent name</h3>""", elem_classes="form-label")
            agent_name_tb = gr.Textbox(label="This is how your agent will appear on the leaderboard. Use a clear, descriptive name (e.g., Asta Scholar QA, Perplexity Deep Research). Omit model names (e.g. GPT-4, Mistral) as they’ll be shown automatically based on your logs.")
            gr.HTML(value="""<h3>Agent description</h3>""", elem_classes="form-label")
            agent_desc_tb = gr.Textbox(label="Briefly describe your agent’s approach, core strategies, or what makes it distinct. This description may appear on the leaderboard.")
            gr.HTML(value="""<h3>URL</h3>""", elem_classes="form-label")
            agent_url_tb = gr.Textbox(label="Link to more information about your agent (e.g. GitHub repo, blog post, or website). This optional link may be shown on the leaderboard to let others explore your agent in more depth.")
            gr.HTML(value="""<h3>Agent openness</h3>""", elem_classes="form-label")
            openness_radio = gr.Radio(["Open Source","Open Source Open Weights", "API Available", "Closed"], elem_classes="form-label-fieldset", value=None, label="This affects how your submission is categorized on the leaderboard. Choose based on the availability of your code, model weights, or APIs.")
            gr.HTML(value="""<h3>Agent tooling</h3>""", elem_classes="form-label")
            degree_of_control_radio = gr.Radio(["Standard","Equivalent", "Fully Custom"], elem_classes="form-label-fieldset",value=None, label="Choose based on the tools and the execution environment your agent used during evaluation.")
            gr.HTML(value="""<h3>Submission file</h3>""", elem_classes="form-label")
            gr.HTML("<div id='submission-file-label'>Upload your run file, which is an archive prepared following the instructions in the <a href='https://github.com/allenai/asta-bench?tab=readme-ov-file#submitting-to-the-leaderboard' target='_blank'>README</a> (“Submitting to the Leaderboard”).</div>")
            file_upload_comp = gr.File(
                show_label=False,
                file_types=[".gz", ".tar.gz"]
            )
            submit_eval_button = gr.Button("Submit Evaluation", elem_id="submission-button")
    # Modals for loading spinner, success and error messages
    with Modal(visible=False, elem_id="submission-modal") as loading_modal:
        with gr.Column(elem_id="submission-modal-content"):
            gr.HTML('<div class="spinner-container"><div class="spinner"></div><p>Processing your submission...</p></div>')
    
    with Modal(visible=False, elem_id="submission-modal") as error_modal:
        with gr.Column(elem_id="submission-modal-content"):
            gr.Markdown("## ⚠️ Error")
            error_message = gr.Markdown()

    with Modal(visible=False, elem_id="submission-modal") as success_modal:
        with gr.Column(elem_id="submission-modal-content"):
            gr.Markdown(SUBMISSION_CONFIRMATION)

    submit_eval_button.click(
        show_loading_spinner,
        None,
        [loading_modal],
    ).then(
        add_new_eval,
        [
            level_of_test_radio,
            agent_name_tb,
            agent_desc_tb,
            agent_url_tb,
            openness_radio,
            degree_of_control_radio,
            file_upload_comp,
            username_tb,
            role,
            mail_tb,
            mail_opt_in
        ],
        [error_message, error_modal, success_modal, loading_modal],
    )
    with gr.Accordion("📙 Citation", open=False):
        gr.Textbox(value=CITATION_BUTTON_TEXT, label=CITATION_BUTTON_LABEL, elem_id="citation-button-main", interactive=False)<|MERGE_RESOLUTION|>--- conflicted
+++ resolved
@@ -103,11 +103,7 @@
         degree_of_control: str | None,
         path_to_file: tempfile._TemporaryFileWrapper | None,
         username: str,
-<<<<<<< HEAD
-        user_role_desc: str,
-=======
         role: str,
->>>>>>> ad0be258
         email: str,
         email_opt_in: bool,
         profile: gr.OAuthProfile,
@@ -276,15 +272,9 @@
     contact_info = subm_meta.model_dump()
     contact_info["submit_time"] = submission_time.isoformat()
     contact_info["username_auth"] = profile.username
-    contact_info["user_role_desc"] = user_role_desc
     contact_info["email"] = email
-<<<<<<< HEAD
     contact_info["email_opt_in"] = email_opt_in
-=======
-    contact_info["email_opt_in"] = email_opt_in,
-    contact_info["role"] = role,
-    contact_info
->>>>>>> ad0be258
+    contact_info["role"] = role
 
     logger.debug(f"agent {agent_name}: Contact info: {contact_info}")
     if val_or_test in contact_infos:
