--- conflicted
+++ resolved
@@ -445,10 +445,8 @@
 #main-header h2 {
     color: #f0529c;
 }
-<<<<<<< HEAD
+
 /* --- New HTML-Based Tooltip Styles --- */
-
-/* The icon that triggers the hover */
 .tooltip-icon-legend {
     position: relative;
     cursor: help;
@@ -514,7 +512,7 @@
     line-height: 1.3;  
     display: flex;
     flex-direction: column;          
-=======
+/* About Page CSS */
 #about-page-content-wrapper {
   margin-left: auto;
   margin-right: auto;
@@ -528,6 +526,5 @@
 }
 .divider-line {
     opacity: 40%;
->>>>>>> abb9f0a9
 }
 """