import re

def create_gradio_anchor_id(text: str, validation) -> str:
    """
    Replicates the ID format created by gr.Markdown(header_links=True).
    Example: "Paper Finder Validation" -> "h-paper-finder-validation"
    """
    text = text.lower()
    text = re.sub(r'\s+', '-', text) # Replace spaces with hyphens
    text = re.sub(r'[^\w-]', '', text) # Remove non-word characters
    if validation:
        return f"h-{text}-leaderboard-1"
    return f"h-{text}-leaderboard"


TITLE = """<h1 align="left" id="space-title">AstaBench Leaderboard</h1>"""

INTRO_PARAGRAPH = """
<p>
    <strong>AstaBench</strong> provides an aggregated view of agent performance and efficiency across all benchmarks in all four categories. We report:
</p>

<ul class="info-list">
    <li>
        <strong>Overall score:</strong> A macro-average of the four category-level average scores. Each category contributes equally, regardless of how many benchmarks it includes. This ensures fair comparisons across agents with different domain strengths.
    </li>
    <li>
        <strong>Overall cost:</strong> A macro-average of the agent’s cost per problem across all categories, in USD. Each category contributes equally.
    </li>
</ul>

<p>
    This view is designed for quick comparison of general-purpose scientific agents. For more details on how we calculate scores and cost, please see the <a href="/about" style="color: #0FCB8C; text-decoration: underline;">About</a> Page.
</p>
"""
SCATTER_DISCLAIMER = """
**Note:** Agents without cost data are displayed to the right of the vertical divider line.
"""
PARETO_DISCLAIMER = """
Agents names that are green are Pareto optimal, meaning they achieve the best performance for their cost. 
"""
LIT_DESCRIPTION = """
The **Literature Understanding** category evaluates how well agents comprehend and interact with scientific literature—testing their ability to find research papers, assess citation quality, extract information from text, and more.
<br><br>
The scores shown below reflect performance aggregated across five distinct benchmarks, each targeting a different aspect of literature-based reasoning. 
<br><br>
For detailed results, use the links above to explore individual benchmarks.
<br>
"""
CODE_EXECUTION_DESCRIPTION = """
The **Code & Execution** category in AstaBench includes tasks that evaluate an agent’s ability to write, modify, and run code in realistic research scenarios. Unlike literature tasks—which only require read-only tools and can sometimes even be solved by a language model alone—these problems often require the agent to manipulate a machine environment with tools: reading input files, executing code, and writing outputs to specific files in the required format.
<br><br>
The scores in this category are aggregated from three distinct benchmarks, each targeting different facets of scientific coding and execution. Together, these benchmarks evaluate whether an agent can function as a hands-on scientific assistant—not just by reasoning about code, but by running it in real-world contexts.
<br><br>
For detailed results, use the links above to explore individual benchmark pages.
<br>
"""
DATA_ANALYSIS_DESCRIPTION = """
The **Data Analysis** category evaluates agents on their ability to analyze structured datasets and generate meaningful scientific hypotheses. It currently includes a single benchmark, DiscoveryBench, so the category-level scores are the same as the benchmark-level results.
<br><br>
As additional benchmarks are added in the future, this category will expand to cover a broader range of data-driven reasoning tasks across scientific domains.
<br>
"""
DISCOVERY_DESCRIPTION = """
The **End-to-End Discovery** category tests whether agents can carry out a complete scientific workflow, from task description to experiment design, code execution, results  analysis, and report writing. These tasks require agents to integrate multiple capabilities, producing not just answers but full research artifacts.
<br><br>
Scores in this category are aggregated from two benchmarks, providing the first standardized way to evaluate automated scientific discovery (ASD) agents across all stages of the research process. Use the links above to explore individual benchmark pages.
<br>
"""

# External URLs for benchmark descriptions
SCHOLAR_QA_CS_URL = "https://www.semanticscholar.org/paper/OpenScholar%3A-Synthesizing-Scientific-Literature-LMs-Asai-He/b40df4b273f255b3cb5639e220c8ab7b1bdb313e"
LITQA2_URL = "https://www.semanticscholar.org/paper/Language-agents-achieve-superhuman-synthesis-of-Skarlinski-Cox/fa5f9aa1cb6f97654ca8e6d279ceee1427a87e68"
ARXIV_DIGESTABLES_URL = "https://www.semanticscholar.org/paper/ArxivDIGESTables%3A-Synthesizing-Scientific-into-Newman-Lee/c7face35e84f2cb04fb1600d54298799aa0ed189"
SUPER_URL = "https://www.semanticscholar.org/paper/SUPER%3A-Evaluating-Agents-on-Setting-Up-and-Tasks-Bogin-Yang/053ef8299988680d47df36224bfccffc817472f1"
CORE_BENCH_URL = "https://www.semanticscholar.org/paper/CORE-Bench%3A-Fostering-the-Credibility-of-Published-Siegel-Kapoor/4c913d59d150fe7581386b87dfd9f90448a9adee"
DS1000_URL = "https://arxiv.org/abs/2211.11501"
DISCOVERY_BENCH_URL = "https://www.semanticscholar.org/paper/DiscoveryBench%3A-Towards-Data-Driven-Discovery-with-Majumder-Surana/48c83799530dc523ee01e6c1c40ad577d5c10a16"

# Helper function to create external links
def external_link(url, text, is_s2_url=False):
    url = f"{url}?utm_source=asta_leaderboard" if is_s2_url else url
    return f"<a href='{url}' target='_blank' rel='noopener noreferrer'>{text}</a>"

def internal_leaderboard_link(text, validation):
    anchor_id = create_gradio_anchor_id(text, validation)
    return f"<a href='#{anchor_id}'>{text}</a>"

# Function to get benchmark descriptions with validation flag
def get_benchmark_description(benchmark_name, validation):
    descriptions = {
    'PaperFindingBench': (
        "PaperFindingBench assesses an agent's ability to locate sets of papers based on a natural language "
        "description that may involve both the papers' content and metadata, such as the author or publication year."
    ),
    'LitQA2-FullText-Search': (
        f"A version of {internal_leaderboard_link('LitQA2-FullText', validation)} that isolates the retrieval aspect of the task. "
        f"This benchmark features the same multi-choice questions as {internal_leaderboard_link('LitQA2-FullText', validation)}, but the agent is not evaluated on answering the actual question "
        "but rather on providing a ranked list of papers in which the answer is likely to be found."
    ),
    'ScholarQA-CS2': (
        "ScholarQA-CS2 assesses long-form model responses to literature review questions in the domain of computer science. "
        "Answers are expected to be comprehensive reports, such as those produced by deep research systems. "
        f"This benchmark advances on the previously released {external_link(SCHOLAR_QA_CS_URL, 'ScholarQA-CS', is_s2_url=True)} "
        "by using queries from real-world usage, and introducing new evaluation methods for coverage and precision "
        "of both the report text and its citations."
    ),
    'LitQA2-FullText': (
        f"{external_link(LITQA2_URL, 'LitQA2', is_s2_url=True)}, a benchmark introduced by FutureHouse, gauges a model's ability to answer questions that require document retrieval from the scientific literature. "
        "It consists of multiple-choice questions that necessitate finding a unique paper and analyzing its detailed full text to spot precise information; these questions cannot be answered from a paper’s abstract. "
        "While the original version of the benchmark provided for each question the title of the paper in which the answer can be found, it did not specify the overall collection to search over. In our version, "
        "we search over the index we provide as part of the Asta standard toolset. The “-FullText” suffix indicates we consider only the subset of LitQA2 questions for which "
        "the full-text version of the answering paper is open source and available in our index."
    ),
    'ArxivDIGESTables-Clean': (
        f"{external_link(ARXIV_DIGESTABLES_URL, 'ArxivDIGESTables', is_s2_url=True)} assesses the ability of models to construct literature review tables, i.e., tables whose rows are papers and whose columns constitute a set of "
        "aspects used to compare and contrast the papers. The goal is to construct such tables given a set of related papers and a table caption describing the user's goal. Generated tables are evaluated by "
        "comparing them to actual tables published in ArXiv papers. The “-Clean” suffix indicates a curated subset of ArxivDIGESTables which drops tables that are either trivial or impossible to reconstruct from full-texts."
    ),
    'SUPER-Expert': (
        "SUPER-Expert evaluates the capability of models in setting up and executing tasks from low-resource "
        "research repositories—centralized databases containing research data and related materials. "
        f"The \"-Expert\" split indicates the name of the most challenging split in the {external_link(SUPER_URL, 'original SUPER benchmark', is_s2_url=True)} "
        "that involves solving reproduction tasks from scratch and without any intermediate hints or details "
        "about the important landmarks involved in each task."
    ),
    'CORE-Bench-Hard': (
        "Core-Bench-Hard tests computational reproducibility, a task involving reproducing the results of a study "
        "using provided code and data. It consists of both language-only and vision-language challenges across "
        "multiple difficulty levels. "
        f"The \"-Hard\" split refers to the name of the most challenging split in the original {external_link(CORE_BENCH_URL, 'Core-bench benchmark', is_s2_url=True)} "
        "where only a README file is provided with no instructions or an auxiliary Dockerfile."
    ),
    'DS-1000': (
        "DS-1000 is an established code generation benchmark containing Python data science coding questions "
        "originally sourced from StackOverflow. It's designed to reflect an array of diverse, realistic, and "
        "practical use cases and directly involves many of the Python libraries commonly used in data science "
        f"and machine learning research. We split the original {external_link(DS1000_URL, 'dataset')} "
        "into 100 validation and 900 test problems."
    ),
    'DiscoveryBench': (
        "DiscoveryBench is the first comprehensive benchmark to formalize the multi-step process of data-driven "
        "analysis and discovery (i.e., data loading, transformation, statistical analysis, and modeling). "
        f"Originally introduced {external_link(DISCOVERY_BENCH_URL, 'here', is_s2_url=True)}, it is designed to systematically "
        "evaluate how well current LLMs can replicate or reproduce published scientific findings across diverse "
        "domains, including social science, biology, history, and more."
    ),
    'E2E-Bench': (
        "E2E-Bench is the \"decathlon\" of AI-assisted research. It measures whether a system can run the entire "
        "research pipeline, starting with an initial task description, to designing and performing (software) "
        "experiments, to analyzing and writing up the results."
    ),
    'E2E-Bench-Hard': (
        f"E2E-Bench-Hard is a more challenging variant of {internal_leaderboard_link('E2E-Bench', validation)}. Tasks are generated using the HypER system, "
        "which identifies research trends and proposes new, underexplored problems. Unlike the regular version, "
        "these tasks are not simplified or curated for accessibility; they are reviewed only for feasibility. "
        "This version is intended to test whether systems can handle more complex and less-structured research "
        f"scenarios, following the same end-to-end process as {internal_leaderboard_link('E2E-Bench', validation)}."
    )
    }
    
    return descriptions.get(benchmark_name, "")

CITATION_BUTTON_LABEL = "Copy the following snippet to cite these results"
CITATION_BUTTON_TEXT = r"""@article{asta-bench,
    title={AstaBench},
    author={AstaBench folks},
    year={2025},
    eprint={TBD.TBD},
    archivePrefix={arXiv},
    primaryClass={cs.AI},
    secondaryClass={cs.CL}
}"""

def format_error(msg):
    return f"<p style='color: red; font-size: 20px; text-align: center;'>{msg}</p>"


def format_warning(msg):
    return f"<p style='color: orange; font-size: 20px; text-align: center;'>{msg}</p>"


def format_log(msg):
    return f"<p style='color: green; font-size: 20px; text-align: center;'>{msg}</p>"


def hyperlink(link_url: str, text: str = "🔗") -> str:
    if not link_url or not isinstance(link_url, str):
        return str(text) # Or simply "" if link_url is bad
    # Using a simpler style here for broad compatibility, your original style is fine too.
    return f'<a target="_blank" href="{link_url}">{text}</a>'


def hf_uri_to_web_url(uri: str) -> str:
    """
    Convert a Hugging Face-style URI like:
        hf://datasets/{namespace}/{repo}/{path...}
    into a public web URL:
        https://huggingface.co/datasets/{namespace}/{repo}/tree/main/{path...}
    """
    prefix = "hf://datasets/"
    if not uri.startswith(prefix):
        raise ValueError("URI must start with 'hf://datasets/'")

    parts = uri[len(prefix) :].split("/", 2)
    if len(parts) < 3:
        raise ValueError("Expected format: hf://datasets/{namespace}/{repo}/{path...}")

    namespace, repo, path = parts
    return f"https://huggingface.co/datasets/{namespace}/{repo}/tree/main/{path}"


css = """
/* CSS Color Variables using Gradio theme */
:root {
    --color-primary-green: var(--primary-900); /* #0FCB8C */
    --color-primary-pink: var(--secondary-900); /* #f0529c */
    --color-neutral-light: var(--neutral-200); /* #C9C9C3 */
    --color-background-light: var(--neutral-50); /* #FAF2E9 */
    --color-background-dark: var(--neutral-900); /* #032629 */
    --color-text-light: var(--neutral-50); /* #FAF2E9 */
}
#intro-paragraph {
    font-size: 18px;
    max-width: 60%;
    padding-left: 25px;
}
#about-content {
    font-size: 18px;
    max-width: 60%;
    padding-left: 25px;
}
#category-intro {
    font-size: 18px;
    max-width: 60%;
}
#logo-image { 
    margin: 0;
    margin-bottom: 30px; 
    justify-content: flex-start;        
    max-width: 250px;       
    height: auto;           
}
#page-content-wrapper{
    padding-left: 25px;
}
.table-component{
    height: auto !important;
    max-height: none !important;
}
.table-wrap {
    max-height: none !important;
    height: auto !important;
    overflow-y: visible !important;
}
/* --- New Rules for Table Density --- */
table.gr-table th, table.gr-table td {
    padding: 4px 4px !important; 
    width: 1%;
    white-space: nowrap;
}
table.svelte-1e98i6s td {
    vertical-align: top !important;
}
table.gr-table {
    font-size: 14px !important;
}
.html-container {
    padding-top: 0 !important;
}
#scatter-disclaimer {
        overflow: visible !important;
}
#pareto-disclaimer {
    color: #f0529c !important;
}
thead.svelte-1e98i6s th {
    background: white !important;
}
.dark thead.svelte-1e98i6s th {
    background: #091a1a !important;
}
.cell-wrap.svelte-v1pjjd {
    font-family: 'Manrope';
    }
nav.svelte-ti537g.svelte-ti537g {
    justify-content: flex-start;
}
#legend-markdown span {
    margin-right: 15px !important; 
}
#leaderboard-accordion .label-wrap {
    font-size: 1.4rem !important; 
    z-index: 10 !important;
    position: relative !important;
}
.dark #leaderboard-accordion .label-wrap {
    color: #0FCB8C !important; 
}
.dark block.svelte-1svsvh2 {
    background: #032629 !important;
}
.padding.svelte-phx28p {
    padding: 0 !important;
}
.dark .sub-nav-link-button {
    color: #0fcb8c !important;
}
.sub-nav-bar-container {
    display: flex !important;
    flex-wrap: nowrap !important; 
    align-items: center !important; 
    gap: 20px !important;
}
.sub-nav-link-button {
    background: none;
    border: none;
    padding: 0;
    margin: 0;
    font-family: inherit;
    font-size: 16px;
    color: #F263A6; 
    text-decoration: none;
    cursor: pointer;
    white-space: nowrap;
}
.sub-nav-link-button:hover {
    text-decoration: underline;
}
.sub-nav-label {
    font-weight: bold;
    font-size: 16px;
    display: flex;
    align-items: center;
}
.wrap-header-df th span{
    white-space: normal !important;
    word-break: normal !important;
    overflow-wrap: break-word !important;
    line-height: 1.2 !important;
    vertical-align: top !important;
    font-size: 12px !important;
    font-family: 'Manrope';
}
.wrap-header-df th {
    height: auto !important;
}
.wrap-header-df .cell-wrap img {
    width: 16px;
    height: 16px;
    vertical-align: middle;
}
#legend-markdown img {
    width: 16px;
    height: 16px;
    vertical-align: middle;
}
/*------ Global tooltip styles ------*/
.tooltip-icon {
    display: inline-block;
    cursor: help;
    position: relative;
}
.tooltip-icon::after {
    content: attr(data-tooltip);
    position: absolute;
    bottom: 125%;
    background-color: #105257;
    color: #fff;
    padding: 10px;
    border-radius: 4px;
    font-size: 12px;
    opacity: 0;
    transition: opacity 0.2s;
    white-space: pre-line;
    width: max-content;
    text-align: left;
    pointer-events: none;
    max-width: 300px;
    left: 50%;
    transform: translateX(-50%);
    z-index: 1000;
}
@media (max-width: 768px) {
    .tooltip-icon::after {
        max-width: 250px;
    }
}
.tooltip-icon:hover::after {
    opacity: 1;
}
/*------ Openness label tooltip styles ------*/
.styler,
#openness-label-html,
#agent-tooling-label-html {
    overflow: visible !important;
}
/*------ Table cell tooltip styles ------*/
.wrap.default.full,
span.wrap[tabindex="0"][role="button"][data-editable="false"] {
  overflow: visible !important;
}

.cell-tooltip-icon::after {
    height: fit-content;
    top: 125%;
}
/*------ Table column description tooltip styles ------*/
#legend-markdown,
#leaderboard-accordion {
    overflow: visible !important;
}

/* --- inside table tooltips --- */
.native-tooltip-icon {
    cursor: help;
    text-decoration: underline dotted 1px;
}
/* Main Nav bar styling */
.nav-holder nav {
    display: grid !important;
    grid-template-columns: auto auto auto auto 1fr auto auto !important;
    gap: 10px 20px !important; /* Vertical and horizontal spacing */
    width: 100% !important;
    align-items: center;
}
.nav-holder nav a[href*="about"] {
    grid-row: 1 !important;
    grid-column: 6 !important;
}
.nav-holder nav a[href*="submit"] {
    grid-row: 1 !important;
    grid-column: 7 !important;
}
.nav-holder nav a[href*="literature-understanding"] {
    grid-row: 3 !important;
    grid-column: 1 !important;
    width: fit-content !important;
    justify-self: center !important;
}
.nav-holder nav a[href*="code-execution"] {
    grid-row: 3 !important;
    grid-column: 2 !important;
    padding-right: 20px !important;
    justify-self: center !important; 
}
.nav-holder nav a[href*="data-analysis"] {
    grid-row: 3 !important;
    grid-column: 3 !important;
    padding-right: 20px !important;
    justify-self: center !important;
}
.nav-holder nav a[href*="discovery"] {
    grid-row: 3 !important;
    grid-column: 4 !important;
    padding-right: 20px !important;
    justify-self: center !important;
}
.nav-holder nav::after {
    content: ''; /* Required for pseudo-elements to appear */
    background-color: #C9C9C3;
    height: 1px; 
    grid-row: 2 !important;
    grid-column: 1 / -1 !important;
}
.benchmark-main-subtitle{
    color: var(--color-primary-green);
    overflow: hidden;
    padding-top: 120px;
}
.benchmark-title{
    color: var(--color-primary-pink);
    margin-top: 50px;
        font-size: 20px;
}
.dark .benchmark-title{
    color: var(--color-primary-green);
}
.scroll-up-button {
    margin: 20px 0;
    text-align: left;
    text-decoration: underline;
}
.scroll-up-button:hover {
    text-decoration: none;
}
/*------ Submission Page CSS ------*/
#custom-form-group {
    border: 1px solid #000 !important; 
    border-radius: 4px !important;
    padding: 16px 16px 0px 0px !important;
    overflow: visible !important;    
}

#openness-label-html,
#agent-tooling-label-html {
    padding-left: 12px;
}

#custom-form-group fieldset {
    padding-top: 0px !important;
}

#agent-tooling-label-html {
    padding-top: 6px;
}

#custom-form-group,
.styler {
    background: none;
}

#feedback-button {
    display: inline-block;
    background-color: #345d60;
    color: white;
    border: none;
    border-radius: 4px;
    margin: 5px 0 0 24px;
    padding: 15px 20px;
    font-size: 16px;
    cursor: pointer;
    transition: all 0.3s ease;
    text-decoration: none;
}

#feedback-button:hover {
    background-color: #5d888b;
    transform: translateY(-2px);
    box-shadow: 0 6px 12px rgba(0,0,0,0.3);
}
.dark #main-header h2 {
    color: #0fcb8c; 
}
#main-header h2 {
    color: #f0529c;
}

/* --- New HTML-Based Tooltip Styles --- */
.tooltip-icon-legend {
    position: relative;
    cursor: help;
    display: inline-block;
}

/* The HTML pop-up card.*/
.tooltip-card {
    /* Hiding mechanism */
    opacity: 0;
    visibility: hidden;
    transition: opacity 0.2s;
    pointer-events: none;

    /* Card appearance */
    position: absolute;
    bottom: 125%;
    left: 50%;
    transform: translateX(-50%);
    z-index: 1000;
    background-color: #083c40;
    color: #e5e7eb;
    border-radius: 12px;
    padding: 15px;
    width: max-content;
    max-width: 400px;
    text-align: left;
}

.tooltip-icon-legend:hover .tooltip-card {
    opacity: 1;
    visibility: visible;
}

.tooltip-card h3 {
    font-size: 18px; 
    color: #fff; 
    margin-top: 0; 
    margin-bottom: 12px;
}
.tooltip-card .tooltip-description {
    margin-bottom: 20px; 
    line-height: 1.3;
}
.tooltip-card .tooltip-items-container {
    display: flex; 
    flex-direction: column; 
    gap: 10px;
}
.tooltip-card .tooltip-legend-item {
    display: flex; 
    align-items: 
    flex-start; 
    gap: 10px;
}
.tooltip-card .tooltip-legend-item img {
    width: 20px; 
    height: 20px; 
    margin-top: 2px;
}
.tooltip-card .tooltip-legend-item div {
    display: flex; 
    flex-direction: column;
}
.tooltip-card .tooltip-legend-item strong {
    font-weight: 600; 
    color: #fff;
}
.tooltip-card .tooltip-legend-item span {
    font-size: 13px; 
    line-height: 1.3;
}
.tooltip-sub-list {
    list-style-type: '• '; 
    padding-left: 18px;         
    font-size: 13px;
    line-height: 1.3;  
    display: flex;
    flex-direction: column;   
}       
/* About Page CSS */
#about-page-content-wrapper {
    margin-left: auto;
    margin-right: auto;
    max-width: 800px; 
    padding: 0 24px;
    display: flex;
    flex-direction: column; 
    gap: 40px; 
    margin-top: 40px;
    opacity: 85%; 
}
#leaderboard-accordion table {
    width: auto !important;
    margin-right: auto !important;
}
.info-list {
    padding-left: 20px;
}

/* Smooth scrolling for the entire page */
html {
    scroll-behavior: smooth;
}
<<<<<<< HEAD
/* Home Page Styling */
.diagram-placeholder {
    width: 100%;
    height: 100%; 
    min-height: 250px; 
    display: flex;
    align-items: center;
    justify-content: center;
    background-color: #FAF2E9; 
    color: #F0529C;          
    border-radius: 8px;
    font-size: 14px;
    text-align: center;
}
/* 2. Responsive behavior for smaller screens */
@media (max-width: 900px) {
    #intro-row {
        flex-direction: column;
    }
}
#home-page-content-wrapper{
    margin-top: 40px;
}
#intro-paragraph {
    max-width: 90%;
=======

/* Plot legend styles */
.plot-legend-container {
    height: 572px;
    background-color: #fff;
    padding: 24px 32px;
}

.dark .plot-legend-container {
    background: rgba(250, 242, 233, 0.1);
}

#plot-legend-logo {
    margin-bottom: 24px;
}

#plot-legend-logo img {
    height: 19px;
}

.plot-legend-category-heading {
    font-size: 16px;
    font-weight: 700;    
}

.plot-legend-item {
    margin-top: 8px;
}

.plot-legend-item-text {
    display: inline-block;
}

.plot-legend-item-text .description {
    color: #888;
    font-size: 12px;
}

.plot-legend-item-svg {
    display: inline-block;
    vertical-align: top;
    margin-top: 3px;
    width: 14px;
    height: 14px;
    margin-right: 8px;
}

.plot-legend-tooling-svg {
    height: 16px;
    width: 16px;
    margin-top: 2px;
}

#plot-legend-item-pareto-svg {
    width: 18px;
    height: 18px;
    margin-right: 2px;
>>>>>>> 17162c92
}
"""<|MERGE_RESOLUTION|>--- conflicted
+++ resolved
@@ -641,7 +641,6 @@
 html {
     scroll-behavior: smooth;
 }
-<<<<<<< HEAD
 /* Home Page Styling */
 .diagram-placeholder {
     width: 100%;
@@ -667,8 +666,7 @@
 }
 #intro-paragraph {
     max-width: 90%;
-=======
-
+}
 /* Plot legend styles */
 .plot-legend-container {
     height: 572px;
@@ -725,6 +723,5 @@
     width: 18px;
     height: 18px;
     margin-right: 2px;
->>>>>>> 17162c92
 }
 """